# Repository to Text Conversion: repo-to-text command

`repo-to-text` is an open-source project that converts the structure and contents of a directory (repository) into a single text file. By executing a simple command in the terminal, this tool generates a text representation of the directory, including the output of the `tree` command and the contents of each file, formatted for easy reading and sharing. This can be very useful for development and debugging with LLM.

## Example of Repository to Text Conversion

![Example Output](https://raw.githubusercontent.com/kirill-markin/repo-to-text/main/examples/screenshot-demo.jpg)

The generated text file will include the directory structure and contents of each file. For a full example, see the [example output for this repository](https://github.com/kirill-markin/repo-to-text/blob/main/examples/example_repo-to-text_2024-06-09-08-06-31-UTC.txt).

The same text will appear in your clipboard. You can paste it into a dialog with the LLM and start communicating.

## Features

- Generates a text representation of a directory's structure.
- Includes the output of the `tree` command.
- Saves the contents of each file, encapsulated in markdown code blocks.
- Copies the generated text representation to the clipboard for easy sharing.
- Easy to install and use via `pip`.

## Installation

### Using pip

To install `repo-to-text` via pip, run the following command:

```bash
pip install repo-to-text
```

To upgrade to the latest version, use the following command:

```bash
pip install --upgrade repo-to-text
```

## Usage

After installation, you can use the `repo-to-text` command in your terminal. Navigate to the directory you want to convert and run:

```bash
repo-to-text
```

This will create a file named `repo-to-text_YYYY-MM-DD-HH-MM-SS-UTC.txt` in the current directory with the text representation of the repository. The contents of this file will also be copied to your clipboard for easy sharing.

### Options

You can customize the behavior of `repo-to-text` with the following options:

- `--output-dir <path>`: Specify an output directory where the generated text file will be saved. For example:

  ```bash
  repo-to-text --output-dir /path/to/output
  ```
  
  This will save the file in the specified output directory instead of the current directory.

- `--create-settings`: Create a default `.repo-to-text-settings.yaml` file with predefined settings. This is useful if you want to start with a template settings file and customize it according to your needs. To create the default settings file, run the following command in your terminal:

  ```bash
  repo-to-text --create-settings
  ```

  This will create a file named `.repo-to-text-settings.yaml` in the current directory. If the file already exists, an error will be raised to prevent overwriting.

- `--debug`: Enable DEBUG logging. By default, `repo-to-text` runs with INFO logging level. To enable DEBUG logging, use the `--debug` flag:

  ```bash
  repo-to-text --debug
  ```

  or to save the debug log to a file:

  ```bash
  repo-to-text --debug > debug_log.txt 2>&1
  ```

<<<<<<< HEAD
- `input_dir`: Specify the directory to process. If not provided, the current directory (`.`) will be used. For example:

  ```bash
  repo-to-text /path/to/input_dir
  ```

=======
- `--stdout`: Output the generated text to stdout instead of a file. This is useful for piping the output to another command or saving it to a file using shell redirection. For example:

  ```bash
  repo-to-text --stdout > myfile.txt
  ```

  This will write the output directly to `myfile.txt` instead of creating a timestamped file.
  
>>>>>>> d3998786
## Settings

`repo-to-text` also supports configuration via a `.repo-to-text-settings.yaml` file. By default, the tool works without this file, but you can use it to customize what gets included in the final text file.

### Creating the Settings File

To create a settings file, add a file named `.repo-to-text-settings.yaml` at the root of your project with the following content:

```yaml
# Syntax: gitignore rules

# Ignore files and directories for all sections from gitignore file
# Default: True
gitignore-import-and-ignore: True

# Ignore files and directories for tree
# and "Contents of ..." sections
ignore-tree-and-content:
  - ".repo-to-text-settings.yaml"
  - "examples/"
  - "MANIFEST.in"
  - "setup.py"

# Ignore files and directories for "Contents of ..." section
ignore-content:
  - "README.md"
  - "LICENSE"
  - "tests/"
```

You can copy this file from the [existing example in the project](https://github.com/kirill-markin/repo-to-text/blob/main/.repo-to-text-settings.yaml) and adjust it to your needs. This file allows you to specify rules for what should be ignored when creating the text representation of the repository.

### Configuration Options

- **gitignore-import-and-ignore**: Ignore files and directories specified in `.gitignore` for all sections.
- **ignore-tree-and-content**: Ignore files and directories for the tree and "Contents of ..." sections.
- **ignore-content**: Ignore files and directories only for the "Contents of ..." section.

Using these settings, you can control which files and directories are included or excluded from the final text file.

## gitignore Rule to Ignore generated files

To ignore the generated text files, add the following lines to your `.gitignore` file:

```gitignore
repo-to-text_*.txt
```

## Install Locally

To install `repo-to-text` locally for development, follow these steps:

1. Clone the repository:

    ```bash
    git clone https://github.com/kirill-markin/repo-to-text
    cd repo-to-text
    ```

2. Install the package locally:

    ```bash
    pip install -e .
    ```

### Installing Dependencies

To install all the required dependencies, run the following command:

```bash
pip install -r requirements.txt
```

### Running Tests

To run the tests, use the following command:

```bash
pytest
```

## Uninstall

To uninstall the package, run the following command from the directory where the repository is located:

```bash
pip uninstall repo-to-text
```

## Contributing

Contributions are welcome! If you have any suggestions or find a bug, please open an issue or submit a pull request.

## License

This project is licensed under the MIT License - see the [LICENSE](https://github.com/kirill-markin/repo-to-text/blob/main/LICENSE) file for details.

## Contact

This project is maintained by [Kirill Markin](https://github.com/kirill-markin). For any inquiries or feedback, please contact [markinkirill@gmail.com](mailto:markinkirill@gmail.com).<|MERGE_RESOLUTION|>--- conflicted
+++ resolved
@@ -76,14 +76,12 @@
   repo-to-text --debug > debug_log.txt 2>&1
   ```
 
-<<<<<<< HEAD
 - `input_dir`: Specify the directory to process. If not provided, the current directory (`.`) will be used. For example:
 
   ```bash
   repo-to-text /path/to/input_dir
   ```
 
-=======
 - `--stdout`: Output the generated text to stdout instead of a file. This is useful for piping the output to another command or saving it to a file using shell redirection. For example:
 
   ```bash
@@ -91,8 +89,7 @@
   ```
 
   This will write the output directly to `myfile.txt` instead of creating a timestamped file.
-  
->>>>>>> d3998786
+
 ## Settings
 
 `repo-to-text` also supports configuration via a `.repo-to-text-settings.yaml` file. By default, the tool works without this file, but you can use it to customize what gets included in the final text file.
